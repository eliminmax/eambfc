--- conflicted
+++ resolved
@@ -8,11 +8,9 @@
 debug_build:
 	gcc -Wall -Werror -g3 -Og eam_compile.c main.c -o eambfc
 
-<<<<<<< HEAD
 # expected to fail
 strict:
 	gcc -D_POSIX_C_SOURCE=2 -pedantic -std=c99 -Wall -Werror eam_compile.c main.c -o eambfc -fsso-struct='little-endian'
-=======
+
 clean:
-	rm -f eambfc
->>>>>>> 07e3a2e8
+	rm -f eambfc